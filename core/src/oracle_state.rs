use crate::box_kind::{
    BallotBoxError, BallotBoxWrapper, BallotBoxWrapperInputs, OracleBox, OracleBoxError,
    OracleBoxWrapper, OracleBoxWrapperInputs, PoolBox, PoolBoxError, PoolBoxWrapper,
    PoolBoxWrapperInputs, PostedOracleBox, RefreshBoxError, RefreshBoxWrapper,
    RefreshBoxWrapperInputs, UpdateBoxError, UpdateBoxWrapper, UpdateBoxWrapperInputs,
    VoteBallotBoxWrapper,
};
use crate::contracts::ballot::BallotContract;
use crate::contracts::oracle::OracleContract;
use crate::datapoint_source::{DataPointSource, DataPointSourceError};
use crate::node_interface::node_api::NodeApi;
use crate::oracle_config::ORACLE_CONFIG;
use crate::oracle_types::BlockHeight;
use crate::pool_config::POOL_CONFIG;
use crate::scans::{
    load_scan_ids, register_ballot_box_scan, register_datapoint_scan,
    register_local_ballot_box_scan, register_local_oracle_datapoint_scan, register_pool_box_scan,
    register_refresh_box_scan, register_update_box_scan, save_scan_ids, Scan, ScanError,
};
use crate::state::PoolState;
use anyhow::Error;
use derive_more::From;

use ergo_lib::ergo_chain_types::blake2b256_hash;
use ergo_lib::ergotree_ir::chain::address::Address;
use ergo_lib::ergotree_ir::chain::ergo_box::ErgoBox;
use ergo_lib::ergotree_ir::mir::constant::TryExtractFromError;
use ergo_lib::ergotree_ir::serialization::SigmaSerializable;
use thiserror::Error;

pub type Result<T> = std::result::Result<T, StageError>;

#[derive(Debug, From, Error)]
pub enum StageError {
    #[error("unexpected data error: {0}")]
    UnexpectedData(TryExtractFromError),
    #[error("scan error: {0}")]
    ScanError(ScanError),
    #[error("pool box error: {0}")]
    PoolBoxError(PoolBoxError),
    #[error("pool box not found")]
    PoolBoxNotFoundError,
    #[error("ballot box error: {0}")]
    BallotBoxError(BallotBoxError),
    #[error("refresh box error: {0}")]
    RefreshBoxError(RefreshBoxError),
    #[error("refresh box not found")]
    RefreshBoxNotFoundError,
    #[error("oracle box error: {0}")]
    OracleBoxError(OracleBoxError),
    #[error("datapoint source error: {0}")]
    DataPointSource(DataPointSourceError),
    #[error("update box error: {0}")]
    UpdateBoxError(UpdateBoxError),
    #[error("update box not found")]
    UpdateBoxNotFoundError,
}

pub trait StageDataSource {
    /// Returns all boxes held at the given stage based on the registered scan
    fn get_boxes(&self) -> Result<Vec<ErgoBox>>;

    /// Returns the first box found by the registered scan for a given `Stage`
    fn get_box(&self) -> Result<Option<ErgoBox>>;

    /// Returns the number of boxes held at the given stage based on the registered scan
    fn number_of_boxes(&self) -> Result<u64>;
}

pub trait PoolBoxSource {
    fn get_pool_box(&self) -> Result<PoolBoxWrapper>;
}

pub trait LocalBallotBoxSource {
    fn get_ballot_box(&self) -> Result<Option<BallotBoxWrapper>>;
}

pub trait RefreshBoxSource {
    fn get_refresh_box(&self) -> Result<RefreshBoxWrapper>;
}

pub trait DatapointBoxesSource {
    fn get_oracle_datapoint_boxes(&self) -> Result<Vec<PostedOracleBox>>;
}

pub trait LocalDatapointBoxSource {
    fn get_local_oracle_datapoint_box(&self) -> Result<Option<OracleBoxWrapper>>;
}

pub trait VoteBallotBoxesSource {
    fn get_ballot_boxes(&self) -> Result<Vec<VoteBallotBoxWrapper>>;
}

pub trait UpdateBoxSource {
    fn get_update_box(&self) -> Result<UpdateBoxWrapper>;
}

/// A `Stage` in the multi-stage smart contract protocol. Is defined here by it's contract address & it's scan_id
#[derive(Debug, Clone)]
pub struct Stage {
    pub contract_address: String,
    pub scan: Scan,
}

/// Overarching struct which allows for acquiring the state of the whole oracle pool protocol
#[derive(Debug)]
pub struct OraclePool<'a> {
    pub data_point_source: Box<dyn DataPointSource + Sync + Send>,
    /// Stages
    pub datapoint_stage: DatapointStage<'a>,
    local_oracle_datapoint_scan: LocalOracleDatapointScan<'a>,
    local_ballot_box_scan: LocalBallotBoxScan<'a>,
    pool_box_scan: PoolBoxScan<'a>,
    refresh_box_scan: RefreshBoxScan<'a>,
    ballot_boxes_scan: BallotBoxesScan<'a>,
    update_box_scan: UpdateBoxScan<'a>,
}

#[derive(Debug)]
pub struct DatapointStage<'a> {
    pub stage: Stage,
    oracle_box_wrapper_inputs: &'a OracleBoxWrapperInputs,
}

#[derive(Debug)]
pub struct LocalOracleDatapointScan<'a> {
    scan: Scan,
    oracle_box_wrapper_inputs: &'a OracleBoxWrapperInputs,
}

#[derive(Debug)]
pub struct LocalBallotBoxScan<'a> {
    scan: Scan,
    ballot_box_wrapper_inputs: &'a BallotBoxWrapperInputs,
    ballot_token_owner_address: Address,
}

#[derive(Debug)]
pub struct PoolBoxScan<'a> {
    scan: Scan,
    pool_box_wrapper_inputs: &'a PoolBoxWrapperInputs,
}

#[derive(Debug)]
pub struct RefreshBoxScan<'a> {
    scan: Scan,
    refresh_box_wrapper_inputs: &'a RefreshBoxWrapperInputs,
}

#[derive(Debug)]
pub struct BallotBoxesScan<'a> {
    scan: Scan,
    ballot_box_wrapper_inputs: &'a BallotBoxWrapperInputs,
}
#[derive(Debug)]
pub struct UpdateBoxScan<'a> {
    scan: Scan,
    update_box_wrapper_inputs: &'a UpdateBoxWrapperInputs,
}

/// The state of the oracle pool when it is in the Live Epoch stage
#[derive(Debug, Clone)]
pub struct LiveEpochState {
    pub pool_box_epoch_id: u32,
    pub local_datapoint_box_state: Option<LocalDatapointState>,
    pub latest_pool_datapoint: u64,
    pub latest_pool_box_height: BlockHeight,
}

/// Last posted datapoint box info by the local oracle
#[derive(Debug, Clone)]
pub enum LocalDatapointState {
    Collected { height: BlockHeight },
    Posted { epoch_id: u32, height: BlockHeight },
}

impl<'a> OraclePool<'a> {
    /// Create a new `OraclePool` struct
    pub fn new() -> std::result::Result<OraclePool<'static>, Error> {
        let pool_config = &POOL_CONFIG;
        let oracle_config = &ORACLE_CONFIG;

        let data_point_source =
            if let Some(custom_data_point_source) = oracle_config.custom_data_point_source() {
                custom_data_point_source
            } else {
                pool_config.data_point_source()?
            };

        let refresh_box_scan_name = "Refresh Box Scan";

        let datapoint_contract =
            OracleContract::checked_load(&pool_config.oracle_box_wrapper_inputs.contract_inputs)?
                .ergo_tree();

        let scan_json = load_scan_ids()?;

        // Create all `Scan` structs for protocol
        let datapoint_scan = Scan::new(
            "All Oracle Datapoints Scan",
            &scan_json["All Datapoints Scan"].to_string(),
        );
        let local_scan_str = "Local Oracle Datapoint Scan";
        let local_oracle_datapoint_scan = LocalOracleDatapointScan {
            scan: Scan::new(
                "Local Oracle Datapoint Scan",
                &scan_json[local_scan_str].to_string(),
            ),
            oracle_box_wrapper_inputs: &pool_config.oracle_box_wrapper_inputs,
        };

        let local_scan_str = "Local Ballot Box Scan";
        let local_ballot_box_scan = LocalBallotBoxScan {
            scan: Scan::new(local_scan_str, &scan_json[local_scan_str].to_string()),
            ballot_box_wrapper_inputs: &pool_config.ballot_box_wrapper_inputs,
            ballot_token_owner_address: oracle_config.oracle_address.address(),
        };

        let ballot_boxes_scan = BallotBoxesScan {
            scan: Scan::new("Ballot Box Scan", &scan_json["Ballot Box Scan"].to_string()),
            ballot_box_wrapper_inputs: &pool_config.ballot_box_wrapper_inputs,
        };

        let pool_box_scan = PoolBoxScan {
            scan: Scan::new("Pool Box Scan", &scan_json["Pool Box Scan"].to_string()),
            pool_box_wrapper_inputs: &pool_config.pool_box_wrapper_inputs,
        };

        let refresh_box_scan = RefreshBoxScan {
            scan: Scan::new(
                refresh_box_scan_name,
                &scan_json[refresh_box_scan_name].to_string(),
            ),
            refresh_box_wrapper_inputs: &pool_config.refresh_box_wrapper_inputs,
        };

        let update_box_scan = UpdateBoxScan {
            scan: Scan::new("Update Box Scan", &scan_json["Update Box Scan"].to_string()),
            update_box_wrapper_inputs: &pool_config.update_box_wrapper_inputs,
        };

        log::debug!("Scans loaded");

        // Create `OraclePool` struct
        Ok(OraclePool {
            data_point_source,
            datapoint_stage: DatapointStage {
                stage: Stage {
                    contract_address: datapoint_contract.to_base16_bytes()?,
                    scan: datapoint_scan,
                },
                oracle_box_wrapper_inputs: &pool_config.oracle_box_wrapper_inputs,
            },
            local_oracle_datapoint_scan,
            local_ballot_box_scan,
            ballot_boxes_scan,
            pool_box_scan,
            refresh_box_scan,
            update_box_scan,
        })
    }

    /// Get the current stage of the oracle pool box. Returns either `Preparation` or `Epoch`.
    pub fn check_oracle_pool_stage(&self) -> PoolState {
        match self.get_live_epoch_state() {
            Ok(s) => PoolState::LiveEpoch(s),
            Err(_) => PoolState::NeedsBootstrap,
        }
    }

    /// Get the state of the current oracle pool epoch
    pub fn get_live_epoch_state(&self) -> Result<LiveEpochState> {
        let pool_box = self.get_pool_box_source().get_pool_box()?;
        let epoch_id: u32 = pool_box.epoch_counter();

        // Whether datapoint was commit in the current Live Epoch
        let local_datapoint_box_state = self
            .get_local_datapoint_box_source()
            .get_local_oracle_datapoint_box()?
            .map(|local_data_point_box| match local_data_point_box {
                OracleBoxWrapper::Posted(ref posted_box) => LocalDatapointState::Posted {
                    epoch_id: posted_box.epoch_counter(),
                    height: BlockHeight(local_data_point_box.get_box().creation_height),
                },
                OracleBoxWrapper::Collected(_) => LocalDatapointState::Collected {
                    height: BlockHeight(local_data_point_box.get_box().creation_height),
                },
            });

        let latest_pool_datapoint = pool_box.rate() as u64;

        let epoch_state = LiveEpochState {
            pool_box_epoch_id: epoch_id,
            latest_pool_datapoint,
            latest_pool_box_height: BlockHeight(pool_box.get_box().creation_height),
            local_datapoint_box_state,
        };

        Ok(epoch_state)
    }

    pub fn get_pool_box_source(&self) -> &dyn PoolBoxSource {
        &self.pool_box_scan as &dyn PoolBoxSource
    }

    pub fn get_local_ballot_box_source(&self) -> &dyn LocalBallotBoxSource {
        &self.local_ballot_box_scan as &dyn LocalBallotBoxSource
    }

    pub fn get_ballot_boxes_source(&self) -> &dyn VoteBallotBoxesSource {
        &self.ballot_boxes_scan as &dyn VoteBallotBoxesSource
    }

    pub fn get_refresh_box_source(&self) -> &dyn RefreshBoxSource {
        &self.refresh_box_scan as &dyn RefreshBoxSource
    }

    pub fn get_datapoint_boxes_source(&self) -> &dyn DatapointBoxesSource {
        &self.datapoint_stage as &dyn DatapointBoxesSource
    }

    pub fn get_local_datapoint_box_source(&self) -> &dyn LocalDatapointBoxSource {
        &self.local_oracle_datapoint_scan as &dyn LocalDatapointBoxSource
    }

    pub fn get_update_box_source(&self) -> &dyn UpdateBoxSource {
        &self.update_box_scan as &dyn UpdateBoxSource
    }
}

impl<'a> PoolBoxSource for PoolBoxScan<'a> {
    fn get_pool_box(&self) -> Result<PoolBoxWrapper> {
        let box_wrapper = PoolBoxWrapper::new(
            self.scan
                .get_box()?
                .ok_or(StageError::PoolBoxNotFoundError)?,
            self.pool_box_wrapper_inputs,
        )?;
        Ok(box_wrapper)
    }
}

impl<'a> LocalBallotBoxSource for LocalBallotBoxScan<'a> {
    fn get_ballot_box(&self) -> Result<Option<BallotBoxWrapper>> {
        self.scan
            .get_box()?
            .map(|b| {
                BallotBoxWrapper::new(
                    b,
                    self.ballot_box_wrapper_inputs,
                    &self.ballot_token_owner_address,
                )
                .map_err(Into::into)
            })
            .transpose()
    }
}

impl<'a> RefreshBoxSource for RefreshBoxScan<'a> {
    fn get_refresh_box(&self) -> Result<RefreshBoxWrapper> {
        let box_wrapper = RefreshBoxWrapper::new(
            self.scan
                .get_box()?
                .ok_or(StageError::RefreshBoxNotFoundError)?,
            self.refresh_box_wrapper_inputs,
        )?;
        Ok(box_wrapper)
    }
}

impl<'a> LocalDatapointBoxSource for LocalOracleDatapointScan<'a> {
    fn get_local_oracle_datapoint_box(&self) -> Result<Option<OracleBoxWrapper>> {
        self.scan
            .get_box()?
            .map(|b| OracleBoxWrapper::new(b, self.oracle_box_wrapper_inputs).map_err(Into::into))
            .transpose()
    }
}

impl<'a> VoteBallotBoxesSource for BallotBoxesScan<'a> {
    fn get_ballot_boxes(&self) -> Result<Vec<VoteBallotBoxWrapper>> {
        Ok(self
            .scan
            .get_boxes()?
            .into_iter()
            .map(|ballot_box| {
                Ok(VoteBallotBoxWrapper::new(
                    ballot_box,
                    self.ballot_box_wrapper_inputs,
                )?)
            })
            .filter_map(Result::ok) // Filter out boxes that are not participating in voting
            .collect())
    }
}

impl<'a> UpdateBoxSource for UpdateBoxScan<'a> {
    fn get_update_box(&self) -> Result<UpdateBoxWrapper> {
        let box_wrapper = UpdateBoxWrapper::new(
            self.scan
                .get_box()?
                .ok_or(StageError::UpdateBoxNotFoundError)?,
            self.update_box_wrapper_inputs,
        )?;
        Ok(box_wrapper)
    }
}

impl StageDataSource for Stage {
    /// Returns all boxes held at the given stage based on the registered scan
    fn get_boxes(&self) -> Result<Vec<ErgoBox>> {
        self.scan.get_boxes().map_err(Into::into)
    }

    /// Returns the first box found by the registered scan for a given `Stage`
    fn get_box(&self) -> Result<Option<ErgoBox>> {
        self.scan.get_box().map_err(Into::into)
    }

    /// Returns the number of boxes held at the given stage based on the registered scan
    fn number_of_boxes(&self) -> Result<u64> {
        Ok(self.get_boxes()?.len() as u64)
    }
}

impl<'a> DatapointBoxesSource for DatapointStage<'a> {
    fn get_oracle_datapoint_boxes(&self) -> Result<Vec<PostedOracleBox>> {
        let oracle_boxes: Vec<OracleBoxWrapper> = self
            .stage
            .get_boxes()?
            .into_iter()
            .map(|b| OracleBoxWrapper::new(b, self.oracle_box_wrapper_inputs))
            .collect::<std::result::Result<Vec<OracleBoxWrapper>, _>>()?;

        let posted_boxes = oracle_boxes
            .into_iter()
            .filter_map(|b| match b {
                OracleBoxWrapper::Posted(p) => Some(p),
                OracleBoxWrapper::Collected(_) => None,
            })
            .collect();
        Ok(posted_boxes)
    }
}

/// Register scans and save in scanIDs.json (if it doesn't already exist), and wait for rescan to complete
pub fn register_and_save_scans(node_api: &NodeApi) -> std::result::Result<(), Error> {
    let config = &POOL_CONFIG;
    if load_scan_ids().is_err() {
        register_and_save_scans_inner(node_api)?;
    } else {
        // If the UpdatePool command was issued values relating to the pool box in `scanIDs.json` will be out
        // of date. So we regenerate `scanIDs.json` and initiate a wallet rescan.

        // Note that the following variable was created from the existing `scanIDs.json`.
        let oracle_pool = OraclePool::new()?;

        let scan_pool_box_wrapper = oracle_pool.get_pool_box_source().get_pool_box()?;
        let config_pool_box_bytes = &config
            .pool_box_wrapper_inputs
            .contract_inputs
            .contract_parameters()
            .ergo_tree_bytes();

        let pool_hash_changed = blake2b256_hash(
            &scan_pool_box_wrapper
                .get_box()
                .ergo_tree
                .sigma_serialize_bytes()?,
        ) != blake2b256_hash(config_pool_box_bytes);

        let reward_tokens_changed = scan_pool_box_wrapper.reward_token().token_id
            != config.pool_box_wrapper_inputs.reward_token_id;

        // The UpdatePool command will lead to either a change in the pool box script and/or a
        // change in the reward tokens.
        if pool_hash_changed || reward_tokens_changed {
            register_and_save_scans_inner(node_api)?;
        }
    }

    loop {
<<<<<<< HEAD
        let wallet_height = get_wallet_status()?.height as u32;
        let block_height = current_block_height()?;
        if wallet_height == block_height.0 {
=======
        let wallet_height = node_api.node.wallet_status()?.height;
        let block_height = node_api.node.current_block_height()?;
        if wallet_height == block_height {
>>>>>>> aa0a79b1
            break;
        }
        std::thread::sleep(std::time::Duration::from_secs(1));
        println!("Scanned {}/{} blocks", wallet_height, block_height);
    }
    Ok(())
}

/// Registers and saves scans to `scanIDs.json` as well as performing wallet rescanning.
///
/// WARNING: will overwrite existing `scanIDs.json`!
fn register_and_save_scans_inner(node_api: &NodeApi) -> std::result::Result<(), Error> {
    let pool_config = &POOL_CONFIG;
    let oracle_config = &ORACLE_CONFIG;
    let local_oracle_address = oracle_config.oracle_address.clone();

    let oracle_pool_participant_token_id = pool_config.token_ids.oracle_token_id.clone();

    let refresh_box_scan_name = "Refresh Box Scan";

    let datapoint_contract_address =
        OracleContract::checked_load(&pool_config.oracle_box_wrapper_inputs.contract_inputs)?
            .ergo_tree();

    let ballot_contract_address =
        BallotContract::checked_load(&pool_config.ballot_box_wrapper_inputs.contract_inputs)?
            .ergo_tree();

    let scans = vec![
        register_datapoint_scan(
            &oracle_pool_participant_token_id,
            &datapoint_contract_address,
        )?,
        register_update_box_scan(&pool_config.token_ids.update_nft_token_id)?,
        register_pool_box_scan(pool_config.pool_box_wrapper_inputs.clone())?,
        register_refresh_box_scan(
            refresh_box_scan_name,
            pool_config.refresh_box_wrapper_inputs.clone(),
        )?,
        register_local_oracle_datapoint_scan(
            &oracle_pool_participant_token_id,
            &datapoint_contract_address,
            &local_oracle_address,
        )?,
        register_local_ballot_box_scan(
            &ballot_contract_address,
            &pool_config.token_ids.ballot_token_id,
            &oracle_config.oracle_address,
        )?,
        register_ballot_box_scan(
            &ballot_contract_address,
            &pool_config.token_ids.ballot_token_id,
        )?,
    ];

    log::info!("Registering UTXO-Set Scans");
    save_scan_ids(scans)?;
    log::info!("Triggering wallet rescan");
    node_api.rescan_from_height(0)?;
    Ok(())
}<|MERGE_RESOLUTION|>--- conflicted
+++ resolved
@@ -480,15 +480,9 @@
     }
 
     loop {
-<<<<<<< HEAD
-        let wallet_height = get_wallet_status()?.height as u32;
-        let block_height = current_block_height()?;
-        if wallet_height == block_height.0 {
-=======
         let wallet_height = node_api.node.wallet_status()?.height;
         let block_height = node_api.node.current_block_height()?;
         if wallet_height == block_height {
->>>>>>> aa0a79b1
             break;
         }
         std::thread::sleep(std::time::Duration::from_secs(1));
