// This files relates to the state of the oracle/oracle pool.
use crate::box_kind::{
<<<<<<< HEAD
    BallotBoxError, BallotBoxWrapper, OracleBox, OracleBoxError, OracleBoxWrapper, PoolBox,
    PoolBoxError, PoolBoxWrapper, RefreshBoxError, RefreshBoxWrapper, UpdateBoxError,
    UpdateBoxWrapper,
=======
    BallotBoxError, BallotBoxWrapper, BallotBoxWrapperInputs, OracleBox, OracleBoxError,
    OracleBoxWrapper, OracleBoxWrapperInputs, PoolBox, PoolBoxError, PoolBoxWrapper,
    PoolBoxWrapperInputs, RefreshBoxError, RefreshBoxWrapper, RefreshBoxWrapperInputs,
>>>>>>> d693ed3c
};
use crate::contracts::ballot::BallotContract;
use crate::contracts::oracle::OracleContract;
use crate::contracts::update::UpdateContract;
use crate::datapoint_source::{DataPointSource, DataPointSourceError};
use crate::oracle_config::ORACLE_CONFIG;
use crate::scans::{
    register_ballot_box_scan, register_datapoint_scan, register_local_ballot_box_scan,
    register_local_oracle_datapoint_scan, register_pool_box_scan, register_refresh_box_scan,
    register_update_box_scan, save_scan_ids_locally, Scan, ScanError,
};
use crate::state::PoolState;
use crate::{BlockHeight, EpochID, NanoErg};
use anyhow::Error;
use derive_more::From;
use ergo_lib::ergotree_ir::chain::ergo_box::ErgoBox;
use ergo_lib::ergotree_ir::mir::constant::TryExtractFromError;
use ergo_node_interface::node_interface::NodeError;
use std::path::Path;
use thiserror::Error;

pub type Result<T> = std::result::Result<T, StageError>;

#[derive(Debug, From, Error)]
pub enum StageError {
    #[error("node error: {0}")]
    NodeError(NodeError),
    #[error("unexpected data error: {0}")]
    UnexpectedData(TryExtractFromError),
    #[error("scan error: {0}")]
    ScanError(ScanError),
    #[error("pool box error: {0}")]
    PoolBoxError(PoolBoxError),
    #[error("ballot box error: {0}")]
    BallotBoxError(BallotBoxError),
    #[error("refresh box error: {0}")]
    RefreshBoxError(RefreshBoxError),
    #[error("oracle box error: {0}")]
    OracleBoxError(OracleBoxError),
    #[error("datapoint source error: {0}")]
    DataPointSource(DataPointSourceError),
    #[error("update box error: {0}")]
    UpdateBoxError(UpdateBoxError),
}

pub trait StageDataSource {
    /// Returns all boxes held at the given stage based on the registered scan
    fn get_boxes(&self) -> Result<Vec<ErgoBox>>;

    /// Returns the first box found by the registered scan for a given `Stage`
    fn get_box(&self) -> Result<ErgoBox>;

    /// Returns all boxes held at the given stage based on the registered scan
    /// serialized and ready to be used as rawInputs
    fn get_serialized_boxes(&self) -> Result<Vec<String>>;

    /// Returns the first box found by the registered scan for a given `Stage`
    /// serialized and ready to be used as a rawInput
    fn get_serialized_box(&self) -> Result<String>;

    /// Returns the number of boxes held at the given stage based on the registered scan
    fn number_of_boxes(&self) -> Result<u64>;
}

pub trait PoolBoxSource {
    fn get_pool_box(&self) -> Result<PoolBoxWrapper>;
}

pub trait LocalBallotBoxSource {
    fn get_ballot_box(&self) -> Result<BallotBoxWrapper>;
}

pub trait RefreshBoxSource {
    fn get_refresh_box(&self) -> Result<RefreshBoxWrapper>;
}

pub trait DatapointBoxesSource {
    fn get_oracle_datapoint_boxes(&self) -> Result<Vec<OracleBoxWrapper>>;
}

pub trait LocalDatapointBoxSource {
    fn get_local_oracle_datapoint_box(&self) -> Result<OracleBoxWrapper>;
}

pub trait BallotBoxesSource {
    fn get_ballot_boxes(&self) -> Result<Vec<BallotBoxWrapper>>;
}

pub trait UpdateBoxSource {
    fn get_update_box(&self) -> Result<UpdateBoxWrapper>;
}

/// A `Stage` in the multi-stage smart contract protocol. Is defined here by it's contract address & it's scan_id
#[derive(Debug, Clone)]
pub struct Stage {
    pub contract_address: String,
    pub scan: Scan,
}

/// Overarching struct which allows for acquiring the state of the whole oracle pool protocol
#[derive(Debug)]
pub struct OraclePool<'a> {
    pub data_point_source: Box<dyn DataPointSource>,
    /// Stages
<<<<<<< HEAD
    pub datapoint_stage: Stage,
    // Local Oracle Datapoint Scan
    pub local_oracle_datapoint_scan: Option<Scan>,
    // Local ballot box Scan
    pub local_ballot_box_scan: Option<Scan>,
    pub ballot_box_scan: Scan,
    pool_box_scan: Scan,
    refresh_box_scan: Scan,
    update_box_scan: Scan,
=======
    pub datapoint_stage: DatapointStage<'a>,
    local_oracle_datapoint_scan: Option<LocalOracleDatapointScan<'a>>,
    local_ballot_box_scan: Option<LocalBallotBoxScan<'a>>,
    pool_box_scan: PoolBoxScan<'a>,
    refresh_box_scan: RefreshBoxScan<'a>,
}

#[derive(Debug)]
pub struct DatapointStage<'a> {
    pub stage: Stage,
    oracle_box_wrapper_inputs: OracleBoxWrapperInputs<'a>,
}

#[derive(Debug)]
pub struct LocalOracleDatapointScan<'a> {
    scan: Scan,
    oracle_box_wrapper_inputs: OracleBoxWrapperInputs<'a>,
}

#[derive(Debug)]
pub struct LocalBallotBoxScan<'a> {
    scan: Scan,
    ballot_box_wrapper_inputs: BallotBoxWrapperInputs<'a>,
}

#[derive(Debug)]
pub struct PoolBoxScan<'a> {
    scan: Scan,
    pool_box_wrapper_inputs: PoolBoxWrapperInputs<'a>,
}

#[derive(Debug)]
pub struct RefreshBoxScan<'a> {
    scan: Scan,
    refresh_box_wrapper_inputs: RefreshBoxWrapperInputs<'a>,
>>>>>>> d693ed3c
}

/// The state of the oracle pool when it is in the Live Epoch stage
#[derive(Debug, Clone)]
pub struct LiveEpochState {
    pub epoch_id: u32,
    pub commit_datapoint_in_epoch: bool,
    pub epoch_ends: BlockHeight,
    pub latest_pool_datapoint: u64,
}

/// The state of the oracle pool when it is in the Epoch Preparation stage
#[derive(Debug, Clone)]
pub struct PreparationState {
    pub funds: NanoErg,
    pub next_epoch_ends: BlockHeight,
    pub latest_pool_datapoint: u64,
}

/// The state of the local oracle's Datapoint box
#[derive(Debug, Clone)]
pub struct DatapointState {
    pub datapoint: u64,
    /// epoch counter of the epoch which the datapoint was posted in/originates from
    pub origin_epoch_id: EpochID,
    /// Height that the datapoint was declared as being created
    pub creation_height: BlockHeight,
}

/// The current UTXO-set state of all of the Pool Deposit boxes
#[derive(Debug, Clone)]
pub struct PoolDepositsState {
    pub number_of_boxes: u64,
    pub total_nanoergs: NanoErg,
}

impl<'a> OraclePool<'a> {
    /// Create a new `OraclePool` struct
    pub fn new() -> std::result::Result<OraclePool<'a>, Error> {
        let config = &ORACLE_CONFIG;
        let local_oracle_address = config.oracle_address.clone();
<<<<<<< HEAD
        let oracle_pool_nft = config.oracle_pool_nft.clone();
        let refresh_nft = config.refresh_nft.clone();
        let update_nft = config.update_nft.clone();
        let oracle_pool_participant_token_id = config.oracle_pool_participant_token_id.clone();
=======
        let oracle_pool_participant_token_id = config.token_ids.oracle_token_id.clone();
>>>>>>> d693ed3c
        let data_point_source = config.data_point_source()?;

        let refresh_box_scan_name = "Refresh Box Scan";

        let oracle_box_wrapper_inputs =
            OracleBoxWrapperInputs::from((&config.oracle_contract_parameters, &config.token_ids));
        let datapoint_contract_address =
            OracleContract::new(oracle_box_wrapper_inputs.into())?.ergo_tree();

        let ballot_box_wrapper_inputs = BallotBoxWrapperInputs {
            parameters: &config.ballot_parameters,
            ballot_token_id: &config.token_ids.ballot_token_id,
            update_nft_token_id: &config.token_ids.update_nft_token_id,
        };
        let pool_box_wrapper_inputs = PoolBoxWrapperInputs {
            contract_parameters: &config.pool_contract_parameters,
            pool_nft_token_id: &config.token_ids.pool_nft_token_id,
            reward_token_id: &config.token_ids.reward_token_id,
            refresh_nft_token_id: &config.token_ids.refresh_nft_token_id,
            update_nft_token_id: &config.token_ids.update_nft_token_id,
        };
        let refresh_box_wrapper_inputs = RefreshBoxWrapperInputs {
            contract_parameters: &config.refresh_contract_parameters,
            refresh_nft_token_id: &config.token_ids.refresh_nft_token_id,
            oracle_token_id: &config.token_ids.oracle_token_id,
            pool_nft_token_id: &config.token_ids.pool_nft_token_id,
        };

        // If scanIDs.json exists, skip registering scans & saving generated ids
        if !Path::new("scanIDs.json").exists() {
            let mut scans = vec![
                register_datapoint_scan(
                    &oracle_pool_participant_token_id,
                    &datapoint_contract_address,
                )
                .unwrap(),
<<<<<<< HEAD
                register_pool_box_scan(&oracle_pool_nft, &refresh_nft, &config.update_nft).unwrap(),
                register_refresh_box_scan(
                    refresh_box_scan_name,
                    &refresh_nft,
                    &oracle_pool_participant_token_id,
                    &oracle_pool_nft,
                )
                .unwrap(),
                register_update_box_scan(&update_nft).unwrap(),
=======
                register_pool_box_scan(pool_box_wrapper_inputs).unwrap(),
                register_refresh_box_scan(refresh_box_scan_name, refresh_box_wrapper_inputs)
                    .unwrap(),
>>>>>>> d693ed3c
            ];

            // Local datapoint box may not exist yet.
            if let Ok(local_scan) = register_local_oracle_datapoint_scan(
                &oracle_pool_participant_token_id,
                &datapoint_contract_address,
                &local_oracle_address,
            ) {
                scans.push(local_scan);
            }

            let ballot_contract_address =
                BallotContract::new(ballot_box_wrapper_inputs.into())?.ergo_tree();
            // Local ballot box may not exist yet.
            if let Ok(local_scan) = register_local_ballot_box_scan(
                &ballot_contract_address,
                &config.token_ids.ballot_token_id,
                &config.ballot_parameters.ballot_token_owner_address,
            ) {
                scans.push(local_scan);
            }
            scans.push(
                register_ballot_box_scan(&ballot_contract_address, &config.ballot_token_id)
                    .unwrap(),
            );

            let res = save_scan_ids_locally(scans);
            if res.is_ok() {
                // Congrats scans registered screen here
                print!("\x1B[2J\x1B[1;1H");
                println!("====================================================================");
                println!("UTXO-Set Scans Have Been Successfully Registered With The Ergo Node");
                println!("====================================================================");
                println!("Press Enter To Continue...");
                let mut line = String::new();
                std::io::stdin().read_line(&mut line).ok();
            } else if let Err(e) = res {
                // Failed, post error
                panic!("{:?}", e);
            }
        }

        // Read scanIDs.json for scan ids
        let scan_json = json::parse(
            &std::fs::read_to_string("scanIDs.json").expect("Unable to read scanIDs.json"),
        )
        .expect("Failed to parse scanIDs.json");

        // Create all `Scan` structs for protocol
        let datapoint_scan = Scan::new(
            "All Oracle Datapoints Scan",
            &scan_json["All Datapoints Scan"].to_string(),
        );
        let local_scan_str = "Local Oracle Datapoint Scan";
        let mut local_oracle_datapoint_scan = None;
        if scan_json.has_key(local_scan_str) {
            local_oracle_datapoint_scan = Some(LocalOracleDatapointScan {
                scan: Scan::new(
                    "Local Oracle Datapoint Scan",
                    &scan_json[local_scan_str].to_string(),
                ),
                oracle_box_wrapper_inputs,
            });
        };

        let local_scan_str = "Local Ballot Box Scan";
        let mut local_ballot_box_scan = None;
        if scan_json.has_key(local_scan_str) {
            local_ballot_box_scan = Some(LocalBallotBoxScan {
                scan: Scan::new(local_scan_str, &scan_json[local_scan_str].to_string()),
                ballot_box_wrapper_inputs,
            });
        }

<<<<<<< HEAD
        let ballot_box_scan =
            Scan::new("Ballot Box Scan", &scan_json["Ballot Box Scan"].to_string());

        let pool_box_scan = Scan::new("Pool Box Scan", &scan_json["Pool Box Scan"].to_string());
=======
        let pool_box_scan = PoolBoxScan {
            scan: Scan::new("Pool Box Scan", &scan_json["Pool Box Scan"].to_string()),
            pool_box_wrapper_inputs,
        };
>>>>>>> d693ed3c

        let refresh_box_scan = RefreshBoxScan {
            scan: Scan::new(
                refresh_box_scan_name,
                &scan_json[refresh_box_scan_name].to_string(),
            ),
            refresh_box_wrapper_inputs,
        };

        let update_box_scan =
            Scan::new("Update Box Scan", &scan_json["Update Box Scan"].to_string());

        // Create `OraclePool` struct
        Ok(OraclePool {
            data_point_source,
            datapoint_stage: DatapointStage {
                stage: Stage {
                    contract_address: datapoint_contract_address.to_base16_bytes().unwrap(),
                    scan: datapoint_scan,
                },
                oracle_box_wrapper_inputs,
            },
            local_oracle_datapoint_scan,
            local_ballot_box_scan,
            ballot_box_scan,
            pool_box_scan,
            refresh_box_scan,
            update_box_scan,
        })
    }

    /// Get the current stage of the oracle pool box. Returns either `Preparation` or `Epoch`.
    pub fn check_oracle_pool_stage(&self) -> PoolState {
        match self.get_live_epoch_state() {
            Ok(s) => PoolState::LiveEpoch(s),
            Err(_) => PoolState::NeedsBootstrap,
        }
    }

    /// Get the state of the current oracle pool epoch
    pub fn get_live_epoch_state(&self) -> Result<LiveEpochState> {
        let pool_box = self.get_pool_box_source().get_pool_box()?;
        let epoch_id: u32 = pool_box.epoch_counter();
        // let epoch_box_id: String = epoch_box.box_id().into();

        // Whether datapoint was commit in the current Live Epoch
        let commit_datapoint_in_epoch = if let Some(datapoint_state) = self.get_datapoint_state()? {
            epoch_id == datapoint_state.origin_epoch_id
        } else {
            false
        };

        let latest_pool_datapoint = pool_box.rate();

        // Block height epochs ends is held in R5 of the epoch box
        let epoch_ends = pool_box.get_box().creation_height
            + ORACLE_CONFIG.refresh_contract_parameters.epoch_length as u32;

        let epoch_state = LiveEpochState {
            epoch_id,
            commit_datapoint_in_epoch,
            epoch_ends: epoch_ends as u64,
            latest_pool_datapoint: latest_pool_datapoint as u64,
        };

        Ok(epoch_state)
    }

    // /// Get the state of the current epoch preparation box
    // pub fn get_preparation_state(&self) -> Result<PreparationState> {
    // let epoch_prep_box = self.epoch_preparation_stage.get_box()?;
    // let epoch_prep_box_regs = epoch_prep_box.additional_registers.get_ordered_values();

    // // Latest pool datapoint is held in R4
    // let latest_pool_datapoint = unwrap_long(&epoch_prep_box_regs[0])?;

    // // Next epoch ends height held in R5
    // let next_epoch_ends = unwrap_int(&epoch_prep_box_regs[1])?;

    // let prep_state = PreparationState {
    //     funds: *epoch_prep_box.value.as_u64(),
    //     next_epoch_ends: next_epoch_ends as u64,
    //     latest_pool_datapoint: latest_pool_datapoint as u64,
    // };

    // Ok(prep_state)
    // }

    /// Get the current state of the local oracle's datapoint
    pub fn get_datapoint_state(&self) -> Result<Option<DatapointState>> {
        if let Some(local_box) = &self.local_oracle_datapoint_scan {
            let datapoint_box = local_box.get_local_oracle_datapoint_box()?;

            let origin_epoch_id = datapoint_box.epoch_counter();

            let datapoint = datapoint_box.rate();

            let datapoint_state = DatapointState {
                datapoint,
                origin_epoch_id,
                creation_height: datapoint_box.get_box().creation_height as u64,
            };

            Ok(Some(datapoint_state))
        } else {
            Ok(None)
        }
    }

    /// Get the current state of all of the pool deposit boxes
    // pub fn get_pool_deposits_state(&self) -> Result<PoolDepositsState> {
    //     let deposits_box_list = self.pool_deposit_stage.get_boxes()?;

    //     // Sum up all Ergs held in pool deposit boxes
    //     let sum_ergs = deposits_box_list
    //         .iter()
    //         .fold(0, |acc, b| acc + *b.value.as_u64());

    //     let deposits_state = PoolDepositsState {
    //         number_of_boxes: deposits_box_list.len() as u64,
    //         total_nanoergs: sum_ergs,
    //     };

    //     Ok(deposits_state)
    // }

    pub fn get_pool_box_source(&self) -> &dyn PoolBoxSource {
        &self.pool_box_scan as &dyn PoolBoxSource
    }

    pub fn get_local_ballot_box_source(&self) -> Option<&dyn LocalBallotBoxSource> {
        self.local_ballot_box_scan
            .as_ref()
            .map(|s| s as &dyn LocalBallotBoxSource)
    }

    pub fn get_ballot_boxes_source(&self) -> &dyn BallotBoxesSource {
        &self.ballot_box_scan as &dyn BallotBoxesSource
    }

    pub fn get_refresh_box_source(&self) -> &dyn RefreshBoxSource {
        &self.refresh_box_scan as &dyn RefreshBoxSource
    }

    pub fn get_datapoint_boxes_source(&self) -> &dyn DatapointBoxesSource {
        &self.datapoint_stage as &dyn DatapointBoxesSource
    }

    pub fn get_local_datapoint_box_source(&self) -> Option<&dyn LocalDatapointBoxSource> {
        self.local_oracle_datapoint_scan
            .as_ref()
            .map(|s| s as &dyn LocalDatapointBoxSource)
    }

    pub fn get_update_box_source(&self) -> &dyn UpdateBoxSource {
        &self.update_box_scan as &dyn UpdateBoxSource
    }
}

impl<'a> PoolBoxSource for PoolBoxScan<'a> {
    fn get_pool_box(&self) -> Result<PoolBoxWrapper> {
        let box_wrapper = PoolBoxWrapper::new(self.scan.get_box()?, self.pool_box_wrapper_inputs)?;
        Ok(box_wrapper)
    }
}

impl<'a> LocalBallotBoxSource for LocalBallotBoxScan<'a> {
    fn get_ballot_box(&self) -> Result<BallotBoxWrapper> {
        let box_wrapper =
            BallotBoxWrapper::new(self.scan.get_box()?, self.ballot_box_wrapper_inputs)?;
        Ok(box_wrapper)
    }
}

impl<'a> RefreshBoxSource for RefreshBoxScan<'a> {
    fn get_refresh_box(&self) -> Result<RefreshBoxWrapper> {
        let box_wrapper =
            RefreshBoxWrapper::new(self.scan.get_box()?, self.refresh_box_wrapper_inputs)?;
        Ok(box_wrapper)
    }
}

impl<'a> LocalDatapointBoxSource for LocalOracleDatapointScan<'a> {
    fn get_local_oracle_datapoint_box(&self) -> Result<OracleBoxWrapper> {
        let box_wrapper =
            OracleBoxWrapper::new(self.scan.get_box()?, self.oracle_box_wrapper_inputs)?;
        Ok(box_wrapper)
    }
}

impl BallotBoxesSource for Scan {
    fn get_ballot_boxes(&self) -> Result<Vec<BallotBoxWrapper>> {
        self.get_boxes()?
            .into_iter()
            .map(|ballot_box| Ok(ballot_box.try_into()?))
            .collect()
    }
}
impl UpdateBoxSource for Scan {
    fn get_update_box(&self) -> Result<UpdateBoxWrapper> {
        Ok(self.get_box()?.try_into()?)
    }
}

impl StageDataSource for Stage {
    /// Returns all boxes held at the given stage based on the registered scan
    fn get_boxes(&self) -> Result<Vec<ErgoBox>> {
        self.scan.get_boxes().map_err(Into::into)
    }

    /// Returns the first box found by the registered scan for a given `Stage`
    fn get_box(&self) -> Result<ErgoBox> {
        self.scan.get_box().map_err(Into::into)
    }

    /// Returns all boxes held at the given stage based on the registered scan
    /// serialized and ready to be used as rawInputs
    fn get_serialized_boxes(&self) -> Result<Vec<String>> {
        self.scan.get_serialized_boxes().map_err(Into::into)
    }

    /// Returns the first box found by the registered scan for a given `Stage`
    /// serialized and ready to be used as a rawInput
    fn get_serialized_box(&self) -> Result<String> {
        self.scan.get_serialized_box().map_err(Into::into)
    }

    /// Returns the number of boxes held at the given stage based on the registered scan
    fn number_of_boxes(&self) -> Result<u64> {
        Ok(self.get_boxes()?.len() as u64)
    }
}

impl<'a> DatapointBoxesSource for DatapointStage<'a> {
    fn get_oracle_datapoint_boxes(&self) -> Result<Vec<OracleBoxWrapper>> {
        let res = self
            .stage
            .get_boxes()?
            .into_iter()
            .map(|b| OracleBoxWrapper::new(b, self.oracle_box_wrapper_inputs).unwrap())
            .collect();
        Ok(res)
    }
}<|MERGE_RESOLUTION|>--- conflicted
+++ resolved
@@ -1,14 +1,8 @@
 // This files relates to the state of the oracle/oracle pool.
 use crate::box_kind::{
-<<<<<<< HEAD
-    BallotBoxError, BallotBoxWrapper, OracleBox, OracleBoxError, OracleBoxWrapper, PoolBox,
-    PoolBoxError, PoolBoxWrapper, RefreshBoxError, RefreshBoxWrapper, UpdateBoxError,
-    UpdateBoxWrapper,
-=======
     BallotBoxError, BallotBoxWrapper, BallotBoxWrapperInputs, OracleBox, OracleBoxError,
     OracleBoxWrapper, OracleBoxWrapperInputs, PoolBox, PoolBoxError, PoolBoxWrapper,
     PoolBoxWrapperInputs, RefreshBoxError, RefreshBoxWrapper, RefreshBoxWrapperInputs,
->>>>>>> d693ed3c
 };
 use crate::contracts::ballot::BallotContract;
 use crate::contracts::oracle::OracleContract;
@@ -113,17 +107,6 @@
 pub struct OraclePool<'a> {
     pub data_point_source: Box<dyn DataPointSource>,
     /// Stages
-<<<<<<< HEAD
-    pub datapoint_stage: Stage,
-    // Local Oracle Datapoint Scan
-    pub local_oracle_datapoint_scan: Option<Scan>,
-    // Local ballot box Scan
-    pub local_ballot_box_scan: Option<Scan>,
-    pub ballot_box_scan: Scan,
-    pool_box_scan: Scan,
-    refresh_box_scan: Scan,
-    update_box_scan: Scan,
-=======
     pub datapoint_stage: DatapointStage<'a>,
     local_oracle_datapoint_scan: Option<LocalOracleDatapointScan<'a>>,
     local_ballot_box_scan: Option<LocalBallotBoxScan<'a>>,
@@ -159,7 +142,6 @@
 pub struct RefreshBoxScan<'a> {
     scan: Scan,
     refresh_box_wrapper_inputs: RefreshBoxWrapperInputs<'a>,
->>>>>>> d693ed3c
 }
 
 /// The state of the oracle pool when it is in the Live Epoch stage
@@ -201,14 +183,8 @@
     pub fn new() -> std::result::Result<OraclePool<'a>, Error> {
         let config = &ORACLE_CONFIG;
         let local_oracle_address = config.oracle_address.clone();
-<<<<<<< HEAD
-        let oracle_pool_nft = config.oracle_pool_nft.clone();
-        let refresh_nft = config.refresh_nft.clone();
-        let update_nft = config.update_nft.clone();
-        let oracle_pool_participant_token_id = config.oracle_pool_participant_token_id.clone();
-=======
+
         let oracle_pool_participant_token_id = config.token_ids.oracle_token_id.clone();
->>>>>>> d693ed3c
         let data_point_source = config.data_point_source()?;
 
         let refresh_box_scan_name = "Refresh Box Scan";
@@ -245,21 +221,10 @@
                     &datapoint_contract_address,
                 )
                 .unwrap(),
-<<<<<<< HEAD
-                register_pool_box_scan(&oracle_pool_nft, &refresh_nft, &config.update_nft).unwrap(),
-                register_refresh_box_scan(
-                    refresh_box_scan_name,
-                    &refresh_nft,
-                    &oracle_pool_participant_token_id,
-                    &oracle_pool_nft,
-                )
-                .unwrap(),
                 register_update_box_scan(&update_nft).unwrap(),
-=======
                 register_pool_box_scan(pool_box_wrapper_inputs).unwrap(),
                 register_refresh_box_scan(refresh_box_scan_name, refresh_box_wrapper_inputs)
                     .unwrap(),
->>>>>>> d693ed3c
             ];
 
             // Local datapoint box may not exist yet.
@@ -334,17 +299,14 @@
             });
         }
 
-<<<<<<< HEAD
         let ballot_box_scan =
             Scan::new("Ballot Box Scan", &scan_json["Ballot Box Scan"].to_string());
 
-        let pool_box_scan = Scan::new("Pool Box Scan", &scan_json["Pool Box Scan"].to_string());
-=======
         let pool_box_scan = PoolBoxScan {
             scan: Scan::new("Pool Box Scan", &scan_json["Pool Box Scan"].to_string()),
             pool_box_wrapper_inputs,
         };
->>>>>>> d693ed3c
+
 
         let refresh_box_scan = RefreshBoxScan {
             scan: Scan::new(
